--- conflicted
+++ resolved
@@ -156,15 +156,7 @@
       return;
     }
     const normalizedUserData = await plugin.normalizePayload(userInfo);
-<<<<<<< HEAD
-    const [uid, isNewUser] = await plugin.findOrCreateUser(
-      token,
-      normalizedUserData,
-      request,
-    );
-=======
     const [uid, isNewUser] = await plugin.findOrCreateUser(normalizedUserData);
->>>>>>> 5bef4ebb
     await plugin.updateUserProfile(uid, normalizedUserData, isNewUser);
     await plugin.updateUserGroups(uid, userInfo);
     await plugin.verifyUser(token, uid, isNewUser);
